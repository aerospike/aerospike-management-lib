module github.com/aerospike/aerospike-management-lib

go 1.21

require (
	github.com/aerospike/aerospike-client-go/v7 v7.1.0
	github.com/deckarep/golang-set/v2 v2.3.1
	github.com/docker/go-connections v0.4.0
	github.com/go-logr/logr v1.2.4
	github.com/xeipuuv/gojsonschema v1.2.0
	go.uber.org/mock v0.3.0
	k8s.io/apimachinery v0.27.2
)

require (
	github.com/Microsoft/go-winio v0.6.1 // indirect
	github.com/davecgh/go-spew v1.1.1 // indirect
	github.com/distribution/reference v0.5.0 // indirect
	github.com/docker/distribution v2.8.3+incompatible // indirect
	github.com/docker/go-units v0.5.0 // indirect
	github.com/gogo/protobuf v1.3.2 // indirect
	github.com/kr/text v0.2.0 // indirect
	github.com/moby/term v0.5.0 // indirect
	github.com/morikuni/aec v1.0.0 // indirect
	github.com/opencontainers/go-digest v1.0.0 // indirect
	github.com/opencontainers/image-spec v1.0.2 // indirect
	github.com/pkg/errors v0.9.1 // indirect
	github.com/pmezard/go-difflib v1.0.0 // indirect
<<<<<<< HEAD
	github.com/rogpeppe/go-internal v1.12.0 // indirect
	golang.org/x/mod v0.11.0 // indirect
	golang.org/x/time v0.5.0 // indirect
	golang.org/x/tools v0.7.0 // indirect
	google.golang.org/genproto/googleapis/rpc v0.0.0-20230711160842-782d3b101e98 // indirect
	gopkg.in/inf.v0 v0.9.1 // indirect
=======
	golang.org/x/mod v0.13.0 // indirect
	golang.org/x/time v0.5.0 // indirect
	golang.org/x/tools v0.14.0 // indirect
	google.golang.org/genproto/googleapis/rpc v0.0.0-20231127180814-3a041ad873d4 // indirect
>>>>>>> 1600222c
	gopkg.in/yaml.v3 v3.0.1 // indirect
	gotest.tools/v3 v3.5.1 // indirect
)

require (
	github.com/docker/docker v24.0.7+incompatible
	github.com/golang/protobuf v1.5.3 // indirect
	github.com/stretchr/testify v1.8.4
	github.com/xeipuuv/gojsonpointer v0.0.0-20190905194746-02993c407bfb // indirect
	github.com/xeipuuv/gojsonreference v0.0.0-20180127040603-bd5ef7bd5415 // indirect
	github.com/yuin/gopher-lua v1.1.1 // indirect
	golang.org/x/net v0.20.0 // indirect
	golang.org/x/sync v0.6.0 // indirect
	golang.org/x/sys v0.16.0 // indirect
	golang.org/x/text v0.14.0 // indirect
	google.golang.org/grpc v1.59.0 // indirect
	google.golang.org/protobuf v1.33.0 // indirect
)<|MERGE_RESOLUTION|>--- conflicted
+++ resolved
@@ -3,6 +3,7 @@
 go 1.21
 
 require (
+	github.com/aerospike/aerospike-client-go/v6 v6.15.0
 	github.com/aerospike/aerospike-client-go/v7 v7.1.0
 	github.com/deckarep/golang-set/v2 v2.3.1
 	github.com/docker/go-connections v0.4.0
@@ -26,19 +27,12 @@
 	github.com/opencontainers/image-spec v1.0.2 // indirect
 	github.com/pkg/errors v0.9.1 // indirect
 	github.com/pmezard/go-difflib v1.0.0 // indirect
-<<<<<<< HEAD
 	github.com/rogpeppe/go-internal v1.12.0 // indirect
-	golang.org/x/mod v0.11.0 // indirect
-	golang.org/x/time v0.5.0 // indirect
-	golang.org/x/tools v0.7.0 // indirect
-	google.golang.org/genproto/googleapis/rpc v0.0.0-20230711160842-782d3b101e98 // indirect
-	gopkg.in/inf.v0 v0.9.1 // indirect
-=======
 	golang.org/x/mod v0.13.0 // indirect
 	golang.org/x/time v0.5.0 // indirect
 	golang.org/x/tools v0.14.0 // indirect
 	google.golang.org/genproto/googleapis/rpc v0.0.0-20231127180814-3a041ad873d4 // indirect
->>>>>>> 1600222c
+	gopkg.in/inf.v0 v0.9.1 // indirect
 	gopkg.in/yaml.v3 v3.0.1 // indirect
 	gotest.tools/v3 v3.5.1 // indirect
 )
