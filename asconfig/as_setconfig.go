--- conflicted
+++ resolved
@@ -4,8 +4,6 @@
 	"container/list"
 	"fmt"
 	"strings"
-
-	"github.com/go-logr/logr"
 
 	aero "github.com/aerospike/aerospike-client-go/v7"
 	"github.com/aerospike/aerospike-management-lib/deployment"
@@ -457,7 +455,6 @@
 	}
 
 	return finalList
-<<<<<<< HEAD
 }
 
 func ValidConfigOperations() []OpType {
@@ -559,6 +556,4 @@
 	}
 
 	return CreateSetConfigCmdList(logr.Logger{}, asConfChange, conn, aerospikePolicy)
-=======
->>>>>>> f70b1a5e
 }