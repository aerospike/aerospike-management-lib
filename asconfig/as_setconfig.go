--- conflicted
+++ resolved
@@ -454,7 +454,7 @@
 
 	return finalList
 }
-<<<<<<< HEAD
+*/
 
 func ValidConfigOperations() []OpType {
 	return []OpType{Add, Update, Remove}
@@ -497,6 +497,12 @@
 			continue
 		}
 
+		if ok, _ := isListField(k); ok {
+			// Ignore these fields as these operations are not update operations
+			//TODO: Should we through an error if these fields are present in the configMap patch?
+			continue
+		}
+
 		valueMap := make(map[OpType]interface{})
 		valueMap[Update] = v
 		asConfChange[k] = valueMap
@@ -511,7 +517,7 @@
 		return nil, fmt.Errorf("static field has been changed, cannot change config dynamically")
 	}
 
-	return CreateSetConfigCmdList(conn.Log, asConfChange, conn, aerospikePolicy)
+	return CreateSetConfigCmdList(asConfChange, conn, aerospikePolicy)
 }
 
 func CreateConfigSetCmdsUsingOperation(
@@ -548,8 +554,5 @@
 		return nil, fmt.Errorf("static field has been changed, cannot change config dynamically")
 	}
 
-	return CreateSetConfigCmdList(conn.Log, asConfChange, conn, aerospikePolicy)
-}
-=======
-*/
->>>>>>> f8046fe9
+	return CreateSetConfigCmdList(asConfChange, conn, aerospikePolicy)
+}