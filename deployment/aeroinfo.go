--- conflicted
+++ resolved
@@ -18,14 +18,9 @@
 // InfoQuiesce quiesce hosts.
 func InfoQuiesce(log logr.Logger, policy *aero.ClientPolicy, allHosts []*HostConn, selectedHosts []*HostConn, removedNamespaces []string) error {
 	c, err := newCluster(log, policy, allHosts, selectedHosts, false, false)
-<<<<<<< HEAD
-=======
-
->>>>>>> e30d4a66
 	if err != nil {
 		return fmt.Errorf("unable to create a cluster copy for running aeroinfo: %v", err)
 	}
-
 	return c.InfoQuiesce(getHostIDsFromHostConns(selectedHosts), getHostIDsFromHostConns(allHosts), removedNamespaces)
 }
 
@@ -35,6 +30,5 @@
 	if err != nil {
 		return fmt.Errorf("unable to create a cluster copy for running aeroinfo: %v", err)
 	}
-
 	return c.InfoQuiesceUndo(getHostIDsFromHostConns(allHosts))
 }