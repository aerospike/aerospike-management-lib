package deployment

import (
	"fmt"
	"strconv"
	"strings"
	"sync"
	"time"

	"github.com/aerospike/aerospike-management-lib/asconfig"
	aero "github.com/ashishshinde/aerospike-client-go/v6"
	"github.com/go-logr/logr"
)

// cluster represents an aerospike cluster
type cluster struct {
	allHosts      map[string]*host // all cluster hosts
	selectedHosts map[string]*host // hosts on which script will work

	aerospikeHasTLS      bool // whether aerospike server requires tls authentication
	useServicesAlternate bool // whether aerospike connection uses alternate addresses

	log logr.Logger
}

func getHosts(policy *aero.ClientPolicy, conns []*HostConn) (
	map[string]*host, error,
) {
	var err error
	hosts := make(map[string]*host)
	var nd *host

	for _, conn := range conns {
		nd, err = conn.toHost(policy)
		if err != nil {
			err = fmt.Errorf(
				"failed to create info/conn object for running"+
					" deployment script for host %s: %v",
				conn.ASConn.AerospikeHostName, err,
			)
			break
		}
		hosts[nd.id] = nd
	}
	if err != nil {
		for _, n := range hosts {
			_ = n.Close()
		}
		return nil, err
	}
	return hosts, nil
}

// NewCluster returns a new cluster for the hosts
func newCluster(
	log logr.Logger, policy *aero.ClientPolicy, allConns []*HostConn,
	operableConns []*HostConn, aerospikeHasTLS, useServicesAlternate bool,
) (*cluster, error) {
	allHosts, err := getHosts(policy, allConns)
	if err != nil {
		return nil, err
	}
	selectedHosts, err := getHosts(policy, operableConns)
	if err != nil {
		return nil, err
	}
	c := cluster{
		allHosts:             allHosts,
		selectedHosts:        selectedHosts,
		aerospikeHasTLS:      aerospikeHasTLS,
		useServicesAlternate: useServicesAlternate,
		log:                  log,
	}
	return &c, nil
}

// close closes the aerospike client connections and the ssh connections.
func (c *cluster) close() {
	for _, nd := range c.allHosts {
		if err := nd.Close(); err != nil {
			c.log.V(1).Info(
				"Failed to close node connections", "node", nd, "err", err,
			)
		}
	}
	for _, nd := range c.selectedHosts {
		if err := nd.Close(); err != nil {
			c.log.V(1).Info(
				"Failed to close node connections", "node", nd, "err", err,
			)
		}
	}
}

// IsClusterAndStable returns true if the cluster formed by the set of hosts is stable.
func (c *cluster) IsClusterAndStable(hostIDs []string) (bool, error) {
	lg := c.log.WithValues("nodes", hostIDs)

	if len(hostIDs) == 0 {
		return true, nil
	}

	lg.V(1).Info("Running IsClusterAndStable")

	stats, err := c.infoOnHosts(hostIDs, "statistics")
	if err != nil {
		return false, err
	}
	clusterKeys := make(map[string]bool) // set of all cluster keys
	for id, info := range stats {
		key, err := info.toString("cluster_key")
		if err != nil {
			return false, fmt.Errorf(
				"failed to fetch cluster_key on host %s: %v", id, err,
			)
		}

		clusterKeys[key] = true // add to set key

		size, err := info.toInt("cluster_size")
		if err != nil {
			return false, fmt.Errorf(
				"failed to fetch cluster_size on host %s: %v", id, err,
			)
		}
		if size != len(hostIDs) {
			c.log.V(1).Info(
				"Cluster size not equal", "infoSize", size, "runninSize",
				len(hostIDs),
			)
			return false, nil
		}
		allowed, err := info.toBool("migrate_allowed")
		if err != nil {
			return false, fmt.Errorf(
				"failed to fetch migrate_allowed on host %s: %v", id, err,
			)
		}
		if !allowed {
			c.log.V(1).Info("Cluster not stable, migration not allowed")
			return false, nil
		}

		integrity, err := info.toBool("cluster_integrity")
		if err != nil {
			return false, fmt.Errorf(
				"failed to fetch cluster_integrity on host %s: %v", id, err,
			)
		}
		if !integrity {
			c.log.V(1).Info("Cluster not stable, cluster integrity false")
			return false, nil
		}

		remaining, err := info.toInt("migrate_partitions_remaining")
		if err != nil {
			return false, fmt.Errorf(
				"failed to fetch migrate_partitions_remaining on host %s: %v",
				id, err,
			)
		}
		if remaining > 0 {
			c.log.V(1).Info(
				"Cluster not stable, migrate partitions remaining",
				"remaining", remaining,
			)
			return false, nil
		}
	}
	// it assumes that cluster is running, len(hostIDs) == 0 has bailed out early
	if len(clusterKeys) != 1 { // cluster key not unique
		return false, nil
	}

	lg.V(1).Info("Finished running IsClusterAndStable")
	return true, nil
}

// InfoQuiesce quiesces host.
func (c *cluster) InfoQuiesce(hostID string, hostIDs []string, removedNamespaces []string) error {
	lg := c.log.WithValues("node", hostID)

	if len(hostIDs) < 2 {
		lg.V(1).Info(
			fmt.Sprintf(
				"Skipping quiesce: cluster size %d", len(hostIDs),
			),
		)
		return nil
	}
	lg.V(1).Info("Running InfoQuiesce")

	n, err := c.findHost(hostID)
	if err != nil {
		return err
	}

	lg.V(1).Info("Finding aerospike version")

	build, err := n.asConnInfo.asinfo.RequestInfo("build")
	if err != nil {
		return err
	}

	r, err := asconfig.CompareVersions(build["build"], "4.3.1")
	if err != nil {
		return fmt.Errorf(
			"failed to compare aerospike version on node %s: %v"+
				"", hostID, err,
		)
	}

	if r < 0 {
		// aerospike server version < 4.3.1 does not support quiesce
		lg.V(1).Info(
			fmt.Sprintf(
				"Skipping quiesce: server version (%s) < 4.3.1", build["build"],
			),
		)
		return nil
	}

	lg.V(1).Info("Executing cluster-stable command")

	cmd := fmt.Sprintf(
		"cluster-stable:size=%d;ignore-migrations=no", len(hostIDs),
	)
	infoResults, err := c.infoOnHosts(hostIDs, cmd)
	if err != nil {
		return err
	}

	clusterKey := ""
	for id, info := range infoResults {
		ck, err := info.toString(cmd)
		if err != nil {
			return fmt.Errorf(
				"failed to execute cluster-stable command on"+
					" node %s: %v", id, err,
			)
		}

		if strings.Contains(strings.ToLower(ck), "error") {
			return fmt.Errorf(
				"failed to execute cluster-stable command on node %s: %v", id,
				ck,
			)
		}

		if len(clusterKey) == 0 {
			clusterKey = ck
			continue
		}

		if ck != clusterKey {
			return fmt.Errorf("node %s not part of the cluster", id)
		}
	}

	lg.V(1).Info("Issuing quiesce command `quiesce:`")

	res, err := n.asConnInfo.asinfo.RequestInfo("quiesce:")
	if err != nil {
		return err
	}
	if strings.Contains(strings.ToLower(res["quiesce:"]), "error") {
		return fmt.Errorf("issuing quiesce command failed: %v", res["quiesce:"])
	}

	lg.V(1).Info("Fetching namespace name")

	info, err := n.asConnInfo.asinfo.RequestInfo("namespaces")
	if err != nil {
		return err
	}

	var ns []string
	if len(info["namespaces"]) > 0 {
		ns = strings.Split(info["namespaces"], ";")
	}

	for index := range ns {
		var passed bool
		skipQuiesce := false
		for _, removedNamespace := range removedNamespaces {
			if removedNamespace == ns[index] {
				skipQuiesce = true
				break
			}
		}

		if skipQuiesce {
			continue
		}

		for i := 0; i < 30; i++ {
<<<<<<< HEAD
			lg.V(1).Info("Verifying execution of quiesce by using namespace", "ns", ns[index])
=======
			lg.V(1).Info(
				"Verifying execution of quiesce by using namespace", "ns", ns,
			)
>>>>>>> 555b8983

			cmd = fmt.Sprintf("namespace/%s", ns[index])
			info, err = c.infoCmd(hostID, cmd)
			if err != nil {
				return err
			}
			key := "pending_quiesce"
			pendingQuiesce, ok := info[key]
			if !ok {
<<<<<<< HEAD
				return fmt.Errorf("field %s missing on node %s, "+
					"namespace %s", key, hostID, ns[index])
			}

			if pendingQuiesce != "true" {
				lg.V(1).Info("Verifying pending_quiesce failed on node, "+
					"should be true",
					"pending_quiesce", pendingQuiesce, "host", hostID, "ns", ns[index])
=======
				return fmt.Errorf(
					"field %s missing on node %s, "+
						"namespace %s", key, hostID, ns,
				)
			}

			if pendingQuiesce != "true" {
				lg.V(1).Info(
					"Verifying pending_quiesce failed on node, "+
						"should be true",
					"pending_quiesce", pendingQuiesce, "host", hostID, "ns", ns,
				)
>>>>>>> 555b8983
				time.Sleep(2 * time.Second)
				continue
			}

			passed = true
			break
		}
		if !passed {
<<<<<<< HEAD
			return fmt.Errorf("pending_quiesce verification failed on node %s, namespace %s", hostID, ns[index])
=======
			return fmt.Errorf(
				"pending_quiesce verification failed on node %s, namespace %s",
				hostID, ns,
			)
>>>>>>> 555b8983
		}
	}

	// TODO: skip recluster if the node is already effectively_quesced.
	lg.V(1).Info("Issuing recluster command")

	cmd = "recluster:"
	infoResults, err = c.infoOnHosts(hostIDs, cmd)
	if err != nil {
		return err
	}

	found := false
	for _, info := range infoResults {
		r, _ := info.toString(cmd)
		if r == "ok" {
			found = true
			break
		}
	}
	if !found {
		return fmt.Errorf("failed to execute recluster command: no response from principle node")
	}

	for index := range ns {
		var passed bool
		skipQuiesce := false
		for _, removedNamespace := range removedNamespaces {
			if removedNamespace == ns[index] {
				skipQuiesce = true
				break
			}
		}

		if skipQuiesce {
			continue
		}

		for i := 0; i < 30; i++ {
<<<<<<< HEAD
			lg.V(1).Info("Verifying execution of recluster by using namespace", "ns", ns[index])
=======
			lg.V(1).Info(
				"Verifying execution of recluster by using namespace", "ns", ns,
			)
>>>>>>> 555b8983

			cmd = fmt.Sprintf("namespace/%s", ns[index])
			info, err = c.infoCmd(hostID, cmd)
			if err != nil {
				return err
			}

			key := "effective_is_quiesced"
			effectiveIsQuiesced, ok := info[key]
			if !ok {
<<<<<<< HEAD
				return fmt.Errorf("field %s missing on node %s, "+
					"namespace %s", key, hostID, ns[index])
			}

			if effectiveIsQuiesced != "true" {
				lg.V(1).Info("Verifying effective_is_quiesced failed on node,"+
					" should be true",
					"effective_is_quiesced", effectiveIsQuiesced, "host", hostID, "ns", ns[index])
=======
				return fmt.Errorf(
					"field %s missing on node %s, "+
						"namespace %s", key, hostID, ns,
				)
			}

			if effectiveIsQuiesced != "true" {
				lg.V(1).Info(
					"Verifying effective_is_quiesced failed on node,"+
						" should be true",
					"effective_is_quiesced", effectiveIsQuiesced, "host",
					hostID, "ns", ns,
				)
>>>>>>> 555b8983
				time.Sleep(2 * time.Second)
				continue
			}

			key = "nodes_quiesced"
			nodesQuiescedStr, ok := info[key]
			if !ok {
<<<<<<< HEAD
				return fmt.Errorf("field %s missing on node %s, "+
					"namespace %s", key, hostID, ns[index])
=======
				return fmt.Errorf(
					"field %s missing on node %s, "+
						"namespace %s", key, hostID, ns,
				)
>>>>>>> 555b8983
			}

			nodesQuiesced, err := strconv.Atoi(nodesQuiescedStr)
			if err != nil {
				return fmt.Errorf(
					"failed to convert key %q to int: %v", key, err,
				)
			}

			if nodesQuiesced <= 0 {
<<<<<<< HEAD
				lg.V(1).Info("Verifying nodes_quiesced failed on node, "+
					"should be >= 1",
					"nodes_quiesced", nodesQuiesced, "host", hostID, "ns", ns[index])
=======
				lg.V(1).Info(
					"Verifying nodes_quiesced failed on node, "+
						"should be >= 1",
					"nodes_quiesced", nodesQuiesced, "host", hostID, "ns", ns,
				)
>>>>>>> 555b8983
				time.Sleep(2 * time.Second)
				continue
			}

			passed = true
			break
		}
		if !passed {
<<<<<<< HEAD
			return fmt.Errorf("effective_is_quiesced or nodes_quiesced verification failed on node %s, namespace %s", hostID, ns[index])
=======
			return fmt.Errorf(
				"effective_is_quiesced or nodes_quiesced verification failed on node %s, namespace %s",
				hostID, ns,
			)
>>>>>>> 555b8983
		}
	}

	// TODO: Check if we need to add proxy checks.
	lg.V(1).Info("Verifying throughput on the node")

	// client refresh interval is 1 second
	// need to wait till client refreshes cluster and gets new partition table
	sleepSeconds := 2
	succeed := false

	// testing for last 60 seconds transaction
	// so retry loop for 30
	for i := 0; i < 30; i++ {
		lg.V(1).Info("Will try after time", "Seconds", sleepSeconds)
		time.Sleep(time.Duration(sleepSeconds) * time.Second)

		cmd = "throughput:back=10;duration=10;slice=10"
		throughputStr, err := c.infoCmd(hostID, cmd)

		// {test}-read:06:50:24-GMT,ops/sec;06:50:34,4864.8;{test}-write:06:50:24-GMT,ops/sec;06:50:34,4863.9;error-no-data-yet-or-back-too-small;error-no-data-yet-or-back-too-small;error-no-data-yet-or-back-too-small;error-no-data-yet-or-back-too-small;error-no-data-yet-or-back-too-small;error-no-data-yet-or-back-too-small
		if err == nil {
			allList := strings.Split(throughputStr[cmd], ";")
			if len(allList) > 0 {
				nodeInUse := false

				for _, histInfo := range allList {
					fields := strings.Split(histInfo, ",")
					if len(fields) == 2 && fields[1] != "ops/sec" {
						throughputVal, err := strconv.ParseFloat(fields[1], 64)
						if err == nil && throughputVal > 0 {
							nodeInUse = true
							break
						}
					}
				}

				if !nodeInUse {
					succeed = true
					break
				}
			}
		}
	}

	if !succeed {
		return fmt.Errorf("node %s still in use", hostID)
	}

	lg.V(1).Info("Finished running InfoQuiesce")
	return nil
}

func (c *cluster) getQuiescedNodes(hostIDs []string) ([]string, error) {
	var quiescedNodes []string

	namespaces, err := c.getClusterNamespaces(hostIDs)
	if err != nil {
		return nil, err
	}

	hostIDCmdMap := map[string]string{}

	for _, hostID := range hostIDs {
		cmd := fmt.Sprintf("namespace/%s", namespaces[hostID][0])
		hostIDCmdMap[hostID] = cmd
	}

	infoResults, err := c.infoCmdsOnHosts(hostIDCmdMap)
	if err != nil {
		return quiescedNodes, err
	}

	pendingQuiesceKey := "pending_quiesce"

	for hostID, info := range infoResults {
		nodesQuiesced, err := info.toString(pendingQuiesceKey)
		if err != nil {
			return quiescedNodes, fmt.Errorf(
				"failed to get %s on node %s: %v", pendingQuiesceKey, hostID,
				err,
			)
		}

		if nodesQuiesced == "true" {
			quiescedNodes = append(quiescedNodes, hostID)
		}
	}

	return quiescedNodes, nil
}

func (c *cluster) getClusterNamespaces(hostIDs []string) (
	map[string][]string, error,
) {
	cmd := "namespaces"
	infoResults, err := c.infoOnHosts(hostIDs, cmd)
	if err != nil {
		return nil, err
	}

	namespaces := map[string][]string{}
	for hostID, info := range infoResults {
		if len(info["namespaces"]) > 0 {
			namespaces[hostID] = strings.Split(info["namespaces"], ";")
		} else {
			return nil, fmt.Errorf(
				"failed to get namespaces for node %v", hostID,
			)
		}
	}

	return namespaces, nil
}

// InfoQuiesceUndo revert the effects of the quiesce command on the next recluster event.
func (c *cluster) InfoQuiesceUndo(hostIDs []string) error {
	lg := c.log.WithValues("nodes", hostIDs)

	lg.V(1).Info("Running InfoQuiesceUndo")

	if len(hostIDs) == 0 {
		return nil
	}

	// Fetching quiesced Nodes
	quiescedNodes, err := c.getQuiescedNodes(hostIDs)
	if err != nil {
		return err
	}

	// No Node to undo quiesce
	if len(quiescedNodes) == 0 {
		return nil
	}

	lg.V(-1).Info(
		"Found few nodes in quiesced state. Running `quiesce-undo:` for them",
		"nodes", quiescedNodes,
	)

	for _, hostID := range quiescedNodes {
		nodelg := c.log.WithValues("node", hostID)

		n, err := c.findHost(hostID)
		if err != nil {
			return err
		}

		nodelg.V(-1).Info("Issuing undo quiesce command `quiesce-undo:`")

		res, err := n.asConnInfo.asinfo.RequestInfo("quiesce-undo:")
		if err != nil {
			return err
		}
		if strings.Contains(strings.ToLower(res["quiesce-undo:"]), "error") {
			return fmt.Errorf(
				"issuing quiesce command failed: %v",
				res["quiesce-undo:"],
			)
		}
		// TODO: Do we need to check any stats to verify undo?
	}

	return c.infoRecluster(hostIDs)
}

func (c *cluster) infoRecluster(hostIDs []string) error {
	lg := c.log.WithValues("nodes", hostIDs)

	lg.V(1).Info("Issuing recluster command")

	cmd := "recluster:"
	infoResults, err := c.infoOnHosts(hostIDs, cmd)
	if err != nil {
		return err
	}

	found := false
	for _, info := range infoResults {
		r, _ := info.toString(cmd)
		if r == "ok" {
			found = true
			break
		}
	}
	if !found {
		return fmt.Errorf("failed to execute recluster command: no response from principle node")
	}

	lg.V(1).Info("Finished running InfoQuiesceUndo")
	return nil
}

// infoCmd runs info cmd on the host
func (c *cluster) infoCmd(hostID, cmd string) (map[string]string, error) {
	lg := c.log.WithValues("node", hostID, "cmd", cmd)
	lg.V(1).Info("Running aerospike InfoCmd")

	n, err := c.findHost(hostID)
	if err != nil {
		return nil, err
	}

	info, err := n.asConnInfo.asinfo.RequestInfo(cmd)
	lg.V(1).Info("Finished running InfoCmd", "err", err)

	if err != nil {
		return nil, err
	}
	return parseInfo(info), nil
}

// infoOnHosts returns the result of running the info command on the hosts.
func (c *cluster) infoOnHosts(
	hostIDs []string, cmd string,
) (map[string]infoResult, error) {
	infos := make(map[string]infoResult) // host id to info output

	var mut sync.Mutex
	var wg sync.WaitGroup
	wg.Add(len(hostIDs))
	for _, id := range hostIDs {
		go func(hostID string, wg *sync.WaitGroup) {
			defer wg.Done()
			if info, err := c.infoCmd(hostID, cmd); err == nil {
				mut.Lock()
				defer mut.Unlock()
				infos[hostID] = info
			}
		}(id, &wg)
	}
	wg.Wait()

	if len(infos) != len(hostIDs) {
		return nil, fmt.Errorf(
			"failed to fetch aerospike info `%s` for all hosts %v", cmd,
			hostIDs,
		)
	}
	return infos, nil
}

// infoCmdsOnHosts returns the result of running the info command on the hosts.
func (c *cluster) infoCmdsOnHosts(hostIDCmdMap map[string]string) (
	map[string]infoResult, error,
) {
	infos := make(map[string]infoResult) // host id to info output

	var mut sync.Mutex
	var wg sync.WaitGroup
	wg.Add(len(hostIDCmdMap))
	for hostID, cmd := range hostIDCmdMap {
		go func(hostID string, cmd string, wg *sync.WaitGroup) {
			defer wg.Done()
			if info, err := c.infoCmd(hostID, cmd); err == nil {
				mut.Lock()
				defer mut.Unlock()
				infos[hostID] = info
			}
		}(hostID, cmd, &wg)
	}
	wg.Wait()

	if len(infos) != len(hostIDCmdMap) {
		return nil, fmt.Errorf(
			"failed to fetch aerospike info for all hosts %v", hostIDCmdMap,
		)
	}
	return infos, nil
}

func (c *cluster) findHost(hostID string) (*host, error) {
	n, ok := c.allHosts[hostID]
	if !ok {
		return nil, fmt.Errorf("failed to find host %s", hostID)
	}
	return n, nil
}<|MERGE_RESOLUTION|>--- conflicted
+++ resolved
@@ -294,13 +294,9 @@
 		}
 
 		for i := 0; i < 30; i++ {
-<<<<<<< HEAD
-			lg.V(1).Info("Verifying execution of quiesce by using namespace", "ns", ns[index])
-=======
 			lg.V(1).Info(
-				"Verifying execution of quiesce by using namespace", "ns", ns,
-			)
->>>>>>> 555b8983
+				"Verifying execution of quiesce by using namespace", "ns", ns[index],
+			)
 
 			cmd = fmt.Sprintf("namespace/%s", ns[index])
 			info, err = c.infoCmd(hostID, cmd)
@@ -310,19 +306,9 @@
 			key := "pending_quiesce"
 			pendingQuiesce, ok := info[key]
 			if !ok {
-<<<<<<< HEAD
-				return fmt.Errorf("field %s missing on node %s, "+
-					"namespace %s", key, hostID, ns[index])
-			}
-
-			if pendingQuiesce != "true" {
-				lg.V(1).Info("Verifying pending_quiesce failed on node, "+
-					"should be true",
-					"pending_quiesce", pendingQuiesce, "host", hostID, "ns", ns[index])
-=======
 				return fmt.Errorf(
 					"field %s missing on node %s, "+
-						"namespace %s", key, hostID, ns,
+						"namespace %s", key, hostID, ns[index],
 				)
 			}
 
@@ -330,9 +316,8 @@
 				lg.V(1).Info(
 					"Verifying pending_quiesce failed on node, "+
 						"should be true",
-					"pending_quiesce", pendingQuiesce, "host", hostID, "ns", ns,
+					"pending_quiesce", pendingQuiesce, "host", hostID, "ns", ns[index],
 				)
->>>>>>> 555b8983
 				time.Sleep(2 * time.Second)
 				continue
 			}
@@ -341,14 +326,10 @@
 			break
 		}
 		if !passed {
-<<<<<<< HEAD
-			return fmt.Errorf("pending_quiesce verification failed on node %s, namespace %s", hostID, ns[index])
-=======
 			return fmt.Errorf(
 				"pending_quiesce verification failed on node %s, namespace %s",
-				hostID, ns,
-			)
->>>>>>> 555b8983
+				hostID, ns[index],
+			)
 		}
 	}
 
@@ -388,13 +369,9 @@
 		}
 
 		for i := 0; i < 30; i++ {
-<<<<<<< HEAD
-			lg.V(1).Info("Verifying execution of recluster by using namespace", "ns", ns[index])
-=======
 			lg.V(1).Info(
-				"Verifying execution of recluster by using namespace", "ns", ns,
-			)
->>>>>>> 555b8983
+ 				"Verifying execution of recluster by using namespace", "ns", ns[index],
+ 			)
 
 			cmd = fmt.Sprintf("namespace/%s", ns[index])
 			info, err = c.infoCmd(hostID, cmd)
@@ -405,30 +382,19 @@
 			key := "effective_is_quiesced"
 			effectiveIsQuiesced, ok := info[key]
 			if !ok {
-<<<<<<< HEAD
-				return fmt.Errorf("field %s missing on node %s, "+
-					"namespace %s", key, hostID, ns[index])
-			}
-
-			if effectiveIsQuiesced != "true" {
-				lg.V(1).Info("Verifying effective_is_quiesced failed on node,"+
-					" should be true",
-					"effective_is_quiesced", effectiveIsQuiesced, "host", hostID, "ns", ns[index])
-=======
 				return fmt.Errorf(
-					"field %s missing on node %s, "+
-						"namespace %s", key, hostID, ns,
-				)
+ 					"field %s missing on node %s, "+
+ 						"namespace %s", key, hostID, ns[index],
+ 				)
 			}
 
 			if effectiveIsQuiesced != "true" {
 				lg.V(1).Info(
-					"Verifying effective_is_quiesced failed on node,"+
-						" should be true",
-					"effective_is_quiesced", effectiveIsQuiesced, "host",
-					hostID, "ns", ns,
-				)
->>>>>>> 555b8983
+ 					"Verifying effective_is_quiesced failed on node,"+
+ 						" should be true",
+ 					"effective_is_quiesced", effectiveIsQuiesced, "host",
+ 					hostID, "ns", ns[index],
+ 				)
 				time.Sleep(2 * time.Second)
 				continue
 			}
@@ -436,15 +402,10 @@
 			key = "nodes_quiesced"
 			nodesQuiescedStr, ok := info[key]
 			if !ok {
-<<<<<<< HEAD
-				return fmt.Errorf("field %s missing on node %s, "+
-					"namespace %s", key, hostID, ns[index])
-=======
 				return fmt.Errorf(
-					"field %s missing on node %s, "+
-						"namespace %s", key, hostID, ns,
-				)
->>>>>>> 555b8983
+ 					"field %s missing on node %s, "+
+ 						"namespace %s", key, hostID, ns[index],
+ 				)
 			}
 
 			nodesQuiesced, err := strconv.Atoi(nodesQuiescedStr)
@@ -455,17 +416,11 @@
 			}
 
 			if nodesQuiesced <= 0 {
-<<<<<<< HEAD
-				lg.V(1).Info("Verifying nodes_quiesced failed on node, "+
-					"should be >= 1",
-					"nodes_quiesced", nodesQuiesced, "host", hostID, "ns", ns[index])
-=======
 				lg.V(1).Info(
 					"Verifying nodes_quiesced failed on node, "+
 						"should be >= 1",
-					"nodes_quiesced", nodesQuiesced, "host", hostID, "ns", ns,
+					"nodes_quiesced", nodesQuiesced, "host", hostID, "ns", ns[index],
 				)
->>>>>>> 555b8983
 				time.Sleep(2 * time.Second)
 				continue
 			}
@@ -474,14 +429,10 @@
 			break
 		}
 		if !passed {
-<<<<<<< HEAD
-			return fmt.Errorf("effective_is_quiesced or nodes_quiesced verification failed on node %s, namespace %s", hostID, ns[index])
-=======
 			return fmt.Errorf(
 				"effective_is_quiesced or nodes_quiesced verification failed on node %s, namespace %s",
-				hostID, ns,
-			)
->>>>>>> 555b8983
+				hostID, ns[index],
+			)
 		}
 	}
 
