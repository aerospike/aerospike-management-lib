--- conflicted
+++ resolved
@@ -231,6 +231,7 @@
 			if err != nil {
 				return err
 			}
+
 			if skipInfoQuiesceCheck {
 				continue
 			}
@@ -263,6 +264,7 @@
 					time.Sleep(2 * time.Second)
 					continue
 				}
+
 				lg.V(1).Info(
 					"Verifying pending_quiesce passed on node",
 					"pending_quiesce", pendingQuiesce, "host", hostID, "ns", namespaces[index],
@@ -298,6 +300,7 @@
 			if err != nil {
 				return err
 			}
+
 			if skipInfoQuiesceCheck {
 				continue
 			}
@@ -358,10 +361,11 @@
 					time.Sleep(2 * time.Second)
 					continue
 				}
+
 				lg.V(1).Info(
 					"Verifying nodes_quiesced passed on node, ",
-					"nodes_quiesced", nodesQuiesced, "host", hostID, "ns", namespaces[index],
-				)
+					"nodes_quiesced", nodesQuiesced, "host", hostID, "ns", namespaces[index])
+
 				passed = true
 				break
 			}
@@ -437,15 +441,18 @@
 	if err != nil {
 		return false, err
 	}
+
 	isNamespaceSCEnabled, err := isNamespaceSCEnabled(host, ns)
 	if err != nil {
 		return false, err
 	}
 
 	if !isNodeInRoster && isNamespaceSCEnabled {
-		lg.V(1).Info("Skip quiesce verification for given node and namespace. Node is not in roster and namespace is sc enabled")
+		lg.V(1).Info("Skip quiesce verification for given node and " +
+			"namespace. Node is not in roster and namespace is sc enabled")
 		return true, nil
 	}
+
 	return false, nil
 }
 
@@ -639,14 +646,9 @@
 		return nil, err
 	}
 
-<<<<<<< HEAD
+	n.log.V(1).Info("Running aerospike InfoCmd")
 	info, err := n.asConnInfo.asInfo.RequestInfo(cmd)
-	lg.V(1).Info("Finished running InfoCmd", "err", err)
-=======
-	n.log.V(1).Info("Running aerospike InfoCmd")
-	info, err := n.asConnInfo.asinfo.RequestInfo(cmd)
 	n.log.V(1).Info("Finished running InfoCmd", "err", err)
->>>>>>> 953bfb0a
 
 	if err != nil {
 		return nil, err
